﻿namespace FVim

open common
open log
open ui
open wcwidth
open def

open ReactiveUI
open Avalonia
open Avalonia.Input
open Avalonia.Media
open Avalonia.Media.Imaging
open Avalonia.Platform
open Avalonia.Threading
open Avalonia.Skia
open FSharp.Control.Reactive

open System
open System.Collections.ObjectModel
open Avalonia.Controls
open System.Reactive.Disposables
open SkiaSharp
open System.Runtime.InteropServices

#nowarn "0025"

type EditorViewModel(GridId: int, ?parent: EditorViewModel, ?_gridsize: GridSize, ?_measuredsize: Size, ?_gridscale: float,
                     ?_cursormode: int, ?_anchorX: float, ?_anchorY: float) as this =
    inherit ViewModelBase(_anchorX, _anchorY, _measuredsize)

    let trace fmt = trace (sprintf "editorvm #%d" GridId) fmt

    let m_cursor_vm              = new CursorViewModel(_cursormode)
    let m_popupmenu_vm           = new PopupMenuViewModel()
    let m_child_grids            = ObservableCollection<EditorViewModel>()
    let m_resize_ev              = Event<IGridUI>()
    let m_input_ev               = Event<int * InputEvent>()

    let mutable m_busy           = false
    let mutable m_mouse_en       = true
    let mutable m_mouse_pressed  = MouseButton.None
    let mutable m_mouse_pos      = 0,0

    let mutable m_gridsize       = _d { rows = 10; cols= 10 } _gridsize
    let mutable m_gridscale      = _d 1.0 _gridscale
    let mutable m_gridfullscreen = false
    let mutable m_gridbuffer     = Array2D.create m_gridsize.rows m_gridsize.cols GridBufferCell.empty
    let mutable m_griddirty      = GridRegion()
    let mutable m_fontsize       = theme.fontsize
    let mutable m_glyphsize      = Size(10.0, 10.0)

    let mutable m_fb_h           = 10.0
    let mutable m_fb_w           = 10.0

    let raiseInputEvent e = m_input_ev.Trigger(GridId, e)

    let toggleFullScreen(gridid: int) =
        if gridid = GridId then
            trace "ToggleFullScreen"
            this.Fullscreen <- not this.Fullscreen

    let getPos (p: Point) =
        int(p.X / m_glyphsize.Width), int(p.Y / m_glyphsize.Height)

    let markDirty = m_griddirty.Union

    let markAllDirty () =
        m_griddirty.Clear()
        m_griddirty.Union{ row = 0; col = 0; height = m_gridsize.rows; width = m_gridsize.cols }

<<<<<<< HEAD
    let flush() = 
        trace "flush."
        this.RenderTick <- this.RenderTick + 1

    let fontConfig() =
        m_fontsize <- max m_fontsize 1.0
        // It turns out the space " " advances farest...
        // So we measure it as the width.
        let s, w, h = MeasureText(" ", m_guifont, m_guifontwide, m_fontsize, m_gridscale)
        m_glyphsize <- Size(w, h)
        m_fontsize <- s

        trace "fontConfig: guifont=%s guifontwide=%s size=%A" m_guifont m_guifontwide m_glyphsize
        // sync font to cursor vm
        this.cursorConfig()
        // sync font to popupmenu vm
        m_popupmenu_vm.SetFont(m_guifont, m_fontsize)
        markAllDirty()
        m_resize_ev.Trigger(this)

    let setHighlight x =
        if m_hi_defs.Length < x.id + 1 then
            Array.Resize(&m_hi_defs, x.id + 100)
        m_hi_defs.[x.id] <- x
        if x.id = 0 then
            m_default_fg <- x.rgb_attr.foreground.Value
            m_default_bg <- x.rgb_attr.background.Value
            m_default_sp <- x.rgb_attr.special.Value
            this.RaisePropertyChanged("BackgroundColor")
        m_hlchange_ev.Trigger()

    let setSemanticHighlightGroups grp =
        m_semhl <- grp
        // update popupmenu color
        let [ nfg, nbg, _, _
              sfg, sbg, _, _
              scfg, scbg, _, _
              _, bbg, _, _ ] = 
            [
                SemanticHighlightGroup.Pmenu
                SemanticHighlightGroup.PmenuSel
                SemanticHighlightGroup.PmenuSbar
                SemanticHighlightGroup.VertSplit
            ] 
            |> List.map (m_semhl.TryFind >> Option.defaultValue 1 >> this.GetDrawAttrs)

        m_popupmenu_vm.SetColors(nfg, nbg, sfg, sbg, scfg, scbg, bbg)

    let setDefaultColors fg bg sp = 

        let bg = 
            if fg = bg && bg = sp then GetReverseColor bg
            else bg

        setHighlight {
            id = 0
            info = [||]
            cterm_attr = RgbAttr.Empty
            rgb_attr = { 
                foreground = Some fg
                background = Some bg
                special = Some sp
                reverse = false
                italic = false
                bold = false
                underline = false
                undercurl = false
            }
        }
        trace "setDefaultColors: %A %A %A" fg bg sp

=======
>>>>>>> 72cfe68c
    let clearBuffer () =
        m_gridbuffer <- Array2D.create m_gridsize.rows m_gridsize.cols GridBufferCell.empty
        // notify buffer update and size change
        let size: Point = this.GetPoint m_gridsize.rows m_gridsize.cols
        m_fb_w <- size.X
        m_fb_h <- size.Y
        this.RaisePropertyChanged("BufferHeight")
        this.RaisePropertyChanged("BufferWidth")

    let putBuffer (line: GridLine) =
        let         row  = line.row
        let mutable col  = line.col_start
        let mutable hlid = 0
        let mutable rep = 1
        for cell in line.cells do
            hlid <- Option.defaultValue hlid cell.hl_id
            rep  <- Option.defaultValue 1 cell.repeat
            for _i = 1 to rep do
                m_gridbuffer.[row, col].hlid <- hlid
                m_gridbuffer.[row, col].text <- cell.text
                col <- col + 1
        let dirty = { row = row; col = line.col_start; height = 1; width = col - line.col_start } 
        // if the buffer under cursor is updated, also notify the cursor view model
        if row = m_cursor_vm.row && line.col_start <= m_cursor_vm.col && m_cursor_vm.col < col
        then this.cursorConfig()
        //trace "redraw" "putBuffer: writing to %A" dirty
        // italic font artifacts I: remainders after scrolling and redrawing the dirty part
        // workaround: extend the dirty region one cell further towards the end

        // italic font artifacts II: when inserting on an italic line, later glyphs cover earlier with the background.
        // workaround: if italic, extend the dirty region towards the beginning, until not italic

        // italic font artifacts III: block cursor may not have italic style. 
        // how to fix this? curious about how the original GVim handles this situation.

        // ligature artifacts I: ligatures do not build as characters are laid down.
        // workaround: like italic, case II.

        // apply workaround I:
        let dirty = {dirty with width = min (dirty.width + 1) m_gridsize.cols }
        // apply workaround II:
        col  <- dirty.col - 1
        let mutable italic = true
        let mutable ligature = true
        while col > 0 && (italic || ligature) do
            hlid <- m_gridbuffer.[row, col].hlid
            col <- col - 1
            ligature <- isProgrammingSymbol m_gridbuffer.[row, col].text
            italic <- theme.hi_defs.[hlid].rgb_attr.italic 
        let dirty = {dirty with width = dirty.width + (dirty.col - col); col = col }
        

        markDirty dirty

    let cursorGoto id row col =
        m_cursor_vm.ingrid <- (id = GridId)
        if id = GridId then
            m_cursor_vm.row <- row
            m_cursor_vm.col <- col
        this.cursorConfig()

    let changeMode (name: string) (index: int) = 
        m_cursor_vm.modeidx <- index
        this.cursorConfig()

    let setBusy (v: bool) =
        trace "neovim: busy: %A" v
        m_busy <- v
        this.setCursorEnabled <| not v
        //if v then this.Cursor <- Cursor(StandardCursorType.Wait)
        //else this.Cursor <- Cursor(StandardCursorType.Arrow)

    let scrollBuffer (top: int) (bot: int) (left: int) (right: int) (rows: int) (cols: int) =
        //  !NOTE top-bot are the bounds of the SCROLL-REGION, not SRC or DST.
        //        scrollBuffer first specifies the SR, and offsets SRC/DST according
        //        to the following rules:
        //
        //    If `rows` is bigger than 0, move a rectangle in the SR up, this can
        //    happen while scrolling down.
        //>
        //    +-------------------------+
        //    | (clipped above SR)      |            ^
        //    |=========================| dst_top    |
        //    | dst (still in SR)       |            |
        //    +-------------------------+ src_top    |
        //    | src (moved up) and dst  |            |
        //    |-------------------------| dst_bot    |
        //    | src (invalid)           |            |
        //    +=========================+ src_bot
        //<
        //    If `rows` is less than zero, move a rectangle in the SR down, this can
        //    happen while scrolling up.
        //>
        //    +=========================+ src_top
        //    | src (invalid)           |            |
        //    |------------------------ | dst_top    |
        //    | src (moved down) and dst|            |
        //    +-------------------------+ src_bot    |
        //    | dst (still in SR)       |            |
        //    |=========================| dst_bot    |
        //    | (clipped below SR)      |            v
        //    +-------------------------+
        //<
        //    `cols` is always zero in this version of Nvim, and reserved for future
        //    use. 

        trace "scroll: %A %A %A %A %A %A" top bot left right rows cols

        let copy src dst =
            if src >= 0 && src < m_gridsize.rows && dst >= 0 && dst < m_gridsize.rows then
                Array.Copy(m_gridbuffer, src * m_gridsize.cols + left, m_gridbuffer, dst * m_gridsize.cols + left, right - left)
                markDirty {row = dst; height = 1; col = left; width = right - left }

        if rows > 0 then
            for i = top + rows to bot do
                copy i (i-rows)
        elif rows < 0 then
            for i = bot + rows - 1 downto top do
                copy i (i-rows)

        if top <= m_cursor_vm.row 
           && m_cursor_vm.row <= bot 
           && left <= m_cursor_vm.col 
           && m_cursor_vm.col <= right
        then
            this.cursorConfig()

    let setMouse (en:bool) =
        m_mouse_en <- en

    let setWinPos startrow startcol r c =
        let parent = 
            match parent with
            | Some p -> p
            | None -> failwith "setWinPos: no parent"
        let grid = GridId
        trace "setWinPos: grid = %A, parent = %A, startrow = %A, startcol = %A, c = %A, r = %A" grid parent.GridId startrow startcol c r
        (* manually resize and position the child grid as per neovim docs *)
        let origin: Point = parent.GetPoint startrow startcol
        trace "setWinPos: update parameters: c = %d r = %d X = %f Y = %f" c r origin.X origin.Y
        this.initBuffer r c
        this.X <- origin.X
        this.Y <- origin.Y

    let hidePopupMenu() =
        m_popupmenu_vm.Show <- false

    let selectPopupMenuPassive i =
        m_popupmenu_vm.Selection <- i

    let selectPopupMenuActive i =
        Model.SelectPopupMenuItem i true false

    let commitPopupMenu i =
        Model.SelectPopupMenuItem i true true

    let showPopupMenu grid (items: CompleteItem[]) selected row col =
        if grid <> GridId then
            hidePopupMenu()
        else
        let startPos  = this.GetPoint row col
        let cursorPos = this.GetPoint (m_cursor_vm.row + 1) m_cursor_vm.col

        trace "show popup menu at [%O, %O]" startPos cursorPos

        //  Decide the maximum size of the popup menu based on grid dimensions
        let menuLines = items.Length
        let menuCols = 
            items
            |> Array.map CompleteItem.GetLength
            |> Array.max

        let bounds = this.GetPoint menuLines menuCols
        let editorSize = this.GetPoint m_gridsize.rows m_gridsize.cols

        m_popupmenu_vm.Selection <- selected
        m_popupmenu_vm.SetItems(items, Rect(startPos, cursorPos), m_glyphsize.Height, bounds, editorSize)
        m_popupmenu_vm.Show <- true

    let redraw(cmd: RedrawCommand) =
        //trace "%A" cmd
        match cmd with
        | GridResize(_, c, r)                                                -> this.initBuffer r c
        | GridClear _                                                        -> clearBuffer()
        | GridLine lines                                                     -> Array.iter putBuffer lines
        | GridCursorGoto(id, row, col)                                       -> cursorGoto id row col
        | GridScroll(_, top,bot,left,right,rows,cols)                        -> scrollBuffer top bot left right rows cols
        | ModeChange(name, index)                                            -> changeMode name index
        | Busy is_busy                                                       -> setBusy is_busy
        | Mouse en                                                           -> setMouse en
        | WinPos(_, _, startrow, startcol, c, r)                             -> setWinPos startrow startcol r c
        | MsgSetPos(_, row, scrolled, sep_char)                              -> setWinPos row 0 1 m_gridsize.cols
        | PopupMenuShow(items, selected, row, col, grid)                     -> showPopupMenu grid items selected row col
        | PopupMenuSelect(selected)                                          -> selectPopupMenuPassive selected
        | PopupMenuHide                                                      -> hidePopupMenu ()
        | x -> trace "unimplemented command: %A" x

    let fontConfig() =
        // It turns out the space " " advances farest...
        // So we measure it as the width.
        let s, w, h = MeasureText(" ", theme.guifont, theme.guifontwide, theme.fontsize, m_gridscale)
        m_glyphsize <- Size(w, h)
        m_fontsize <- s
        trace "fontConfig: glyphsize=%A, measured font size=%A" m_glyphsize m_fontsize

        // sync font to cursor vm
        this.cursorConfig()
        // sync font to popupmenu vm
        m_popupmenu_vm.SetFont(theme.guifont, theme.fontsize)
        markAllDirty()
        m_resize_ev.Trigger(this)

    let hlConfig(id) =
        if id = 0 then
            this.RaisePropertyChanged("BackgroundBrush")
        markAllDirty()

    let pumConfig colors =
        m_popupmenu_vm.SetColors colors
    do
        fontConfig()
        this.setCursorEnabled theme.cursor_enabled

        this.Watch [

            m_popupmenu_vm.ObservableForProperty(fun x -> x.Selection)
            |> Observable.subscribe (fun x -> selectPopupMenuActive <| x.GetValue())

            m_popupmenu_vm.Commit
            |> Observable.subscribe commitPopupMenu

            theme.hlchange_ev.Publish 
            |> Observable.subscribe hlConfig 

            theme.fontconfig_ev.Publish
            |> Observable.subscribe fontConfig

            theme.cursoren_ev.Publish
            |> Observable.subscribe (fun en ->
                if m_cursor_vm.ingrid then 
                    this.setCursorEnabled en)

            theme.pumconfig_ev.Publish
            |> Observable.subscribe pumConfig

            States.Register.Notify "ToggleFullScreen" (fun [| Integer32(gridid) |] -> toggleFullScreen gridid )
            States.Register.Watch "font" fontConfig

        ] 

    member __.Item with get(row, col) = m_gridbuffer.[row, col]

    member __.Cols with get() = m_gridsize.cols

    member __.Rows with get() = m_gridsize.rows

    member __.Dirty with get() = m_griddirty

    member __.MarkAllDirty() = markAllDirty()

    member __.GetFontAttrs() =
<<<<<<< HEAD
        m_guifont, m_guifontwide, m_fontsize

    member __.GetDrawAttrs hlid = 
        let attrs = m_hi_defs.[hlid].rgb_attr

        let mutable fg = Option.defaultValue m_default_fg attrs.foreground
        let mutable bg = Option.defaultValue m_default_bg attrs.background
        let mutable sp = Option.defaultValue m_default_sp attrs.special

        if attrs.reverse then
            fg <- GetReverseColor fg
            bg <- GetReverseColor bg
            sp <- GetReverseColor sp

        if bg = m_default_bg && (States.background_composition = "acrylic" || States.background_composition = "blur") then
            bg <- Avalonia.Media.Color(0uy, bg.R, bg.G, bg.B)
        fg, bg, sp, attrs
=======
        theme.guifont, theme.guifontwide, m_fontsize
>>>>>>> 72cfe68c


    member private __.initBuffer nrow ncol =
        m_gridsize <- { rows = nrow; cols = ncol }
        trace "buffer resize = %A" m_gridsize
        clearBuffer()

    interface IGridUI with
        member __.Id = GridId
        member __.GridHeight = int( this.Height / m_glyphsize.Height )
        member __.GridWidth  = int( this.Width  / m_glyphsize.Width  )
        member __.Resized = m_resize_ev.Publish
        member __.Input = m_input_ev.Publish
        member __.HasChildren = m_child_grids.Count <> 0
        member __.Redraw cmd = redraw cmd
        member __.AddChild id r c =
            let child_size = this.GetPoint r c
            let child = new EditorViewModel(id, this, {rows=r; cols=c}, Size(child_size.X, child_size.Y), m_gridscale, m_cursor_vm.modeidx)
            m_child_grids.Add child
            child :> IGridUI

    member __.markClean = m_griddirty.Clear

    //  converts grid position to UI Point
    member __.GetPoint row col =
        Point(double(col) * m_glyphsize.Width, double(row) * m_glyphsize.Height)

    member __.cursorConfig() =
        if theme.mode_defs.Length = 0 || m_cursor_vm.modeidx < 0 then ()
        elif m_gridbuffer.GetLength(0) <= m_cursor_vm.row || m_gridbuffer.GetLength(1) <= m_cursor_vm.col then ()
        else
        let mode              = theme.mode_defs.[m_cursor_vm.modeidx]
        let hlid              = m_gridbuffer.[m_cursor_vm.row, m_cursor_vm.col].hlid
        let hlid              = Option.defaultValue hlid mode.attr_id
        let fg, bg, sp, attrs = theme.GetDrawAttrs hlid
        let origin            = this.GetPoint m_cursor_vm.row m_cursor_vm.col
        let text              = m_gridbuffer.[m_cursor_vm.row, m_cursor_vm.col].text
        let text_type         = wswidth text
        let width             = float(max <| 1 <| CharTypeWidth text_type) * m_glyphsize.Width

        let on, off, wait =
            match mode with
            | { blinkon = Some on; blinkoff = Some off; blinkwait = Some wait  }
                when on > 0 && off > 0 && wait > 0 -> on, off, wait
            | _ -> 0,0,0

        // do not use the default colors for cursor
        let colorf = if hlid = 0 then GetReverseColor else id
        let fg, bg, sp = colorf fg, colorf bg, colorf sp
        m_cursor_vm.typeface       <- theme.guifont
        m_cursor_vm.wtypeface      <- theme.guifontwide
        m_cursor_vm.fontSize       <- m_fontsize
        m_cursor_vm.text           <- text
        m_cursor_vm.fg             <- fg
        m_cursor_vm.bg             <- bg
        m_cursor_vm.sp             <- sp
        m_cursor_vm.underline      <- attrs.underline
        m_cursor_vm.undercurl      <- attrs.undercurl
        m_cursor_vm.bold           <- attrs.bold
        m_cursor_vm.italic         <- attrs.italic
        m_cursor_vm.cellPercentage <- Option.defaultValue 100 mode.cell_percentage
        m_cursor_vm.blinkon        <- on
        m_cursor_vm.blinkoff       <- off
        m_cursor_vm.blinkwait      <- wait
        m_cursor_vm.shape          <- Option.defaultValue CursorShape.Block mode.cursor_shape
        m_cursor_vm.X              <- origin.X
        m_cursor_vm.Y              <- origin.Y
        m_cursor_vm.Width          <- width
        m_cursor_vm.Height         <- m_glyphsize.Height
        m_cursor_vm.RenderTick     <- m_cursor_vm.RenderTick + 1
        trace "set cursor info, color = %A %A %A" fg bg sp

    member this.setCursorEnabled v =
        m_cursor_vm.enabled <- v
        m_cursor_vm.RenderTick <- m_cursor_vm.RenderTick + 1

    (*******************   Exposed properties   ***********************)

    member this.Fullscreen
        with get() : bool = m_gridfullscreen
        and set(v) =
            ignore <| this.RaiseAndSetIfChanged(&m_gridfullscreen, v)

    member this.CursorInfo
        with get() : CursorViewModel = m_cursor_vm

    member this.PopupMenu
        with get(): PopupMenuViewModel = m_popupmenu_vm

    member __.RenderScale
        with get() : float = m_gridscale
        and set(v) =
            m_gridscale <- v

<<<<<<< HEAD
    member __.BackgroundColor
        with get(): Color = m_default_bg
=======
    member __.BackgroundBrush
        with get(): SolidColorBrush = SolidColorBrush(theme.default_bg)
>>>>>>> 72cfe68c

    member __.BufferHeight with get(): float = m_fb_h
    member __.BufferWidth  with get(): float = m_fb_w
    member __.GlyphHeight with get(): float = m_glyphsize.Height
    member __.GlyphWidth with get(): float = m_glyphsize.Width
    member __.TopLevel with get(): bool  = parent.IsNone

    member __.GridId
        with get() = GridId

    member __.ChildGrids = m_child_grids

    member this.SetMeasuredSize (v: Size) =
        trace "set measured size: %A" v
        let gridui = this :> IGridUI
        let gw, gh = gridui.GridWidth, gridui.GridHeight
        this.Width <- v.Width
        this.Height <- v.Height
        let gw', gh' = gridui.GridWidth, gridui.GridHeight
        if gw <> gw' || gh <> gh' then 
            if this.TopLevel then
                m_resize_ev.Trigger(this)

    (*******************   Events   ***********************)

    member __.OnKey (e: KeyEventArgs) = 
        raiseInputEvent <| InputEvent.Key(e.KeyModifiers, e.Key)

    member __.OnMouseDown (e: PointerPressedEventArgs) (root: Avalonia.VisualTree.IVisual) = 
        if m_mouse_en then
            let x, y = e.GetPosition root |> getPos
            m_mouse_pressed <- e.MouseButton
            raiseInputEvent <| InputEvent.MousePress(e.KeyModifiers, y, x, e.MouseButton, e.ClickCount)

    member __.OnMouseUp (e: PointerReleasedEventArgs) (root: Avalonia.VisualTree.IVisual) = 
        if m_mouse_en then
            let x, y = e.GetPosition root |> getPos
            m_mouse_pressed <- MouseButton.None
            raiseInputEvent <| InputEvent.MouseRelease(e.KeyModifiers, y, x, e.MouseButton)

    member __.OnMouseMove (e: PointerEventArgs) (root: Avalonia.VisualTree.IVisual) = 
        if m_mouse_en && m_mouse_pressed <> MouseButton.None then
            let x, y = e.GetPosition root |> getPos
            if (x,y) <> m_mouse_pos then
                m_mouse_pos <- x,y
                raiseInputEvent <| InputEvent.MouseDrag(e.KeyModifiers, y, x, m_mouse_pressed)

    member __.OnMouseWheel (e: PointerWheelEventArgs) (root: Avalonia.VisualTree.IVisual) = 
        if m_mouse_en then
            let x, y = e.GetPosition root |> getPos
            let dx, dy = e.Delta.X, e.Delta.Y
            raiseInputEvent <| InputEvent.MouseWheel(e.KeyModifiers, y, x, dx, dy)

    member __.OnTextInput (e: TextInputEventArgs) = 
        raiseInputEvent <| InputEvent.TextInput(e.Text)<|MERGE_RESOLUTION|>--- conflicted
+++ resolved
@@ -69,80 +69,6 @@
         m_griddirty.Clear()
         m_griddirty.Union{ row = 0; col = 0; height = m_gridsize.rows; width = m_gridsize.cols }
 
-<<<<<<< HEAD
-    let flush() = 
-        trace "flush."
-        this.RenderTick <- this.RenderTick + 1
-
-    let fontConfig() =
-        m_fontsize <- max m_fontsize 1.0
-        // It turns out the space " " advances farest...
-        // So we measure it as the width.
-        let s, w, h = MeasureText(" ", m_guifont, m_guifontwide, m_fontsize, m_gridscale)
-        m_glyphsize <- Size(w, h)
-        m_fontsize <- s
-
-        trace "fontConfig: guifont=%s guifontwide=%s size=%A" m_guifont m_guifontwide m_glyphsize
-        // sync font to cursor vm
-        this.cursorConfig()
-        // sync font to popupmenu vm
-        m_popupmenu_vm.SetFont(m_guifont, m_fontsize)
-        markAllDirty()
-        m_resize_ev.Trigger(this)
-
-    let setHighlight x =
-        if m_hi_defs.Length < x.id + 1 then
-            Array.Resize(&m_hi_defs, x.id + 100)
-        m_hi_defs.[x.id] <- x
-        if x.id = 0 then
-            m_default_fg <- x.rgb_attr.foreground.Value
-            m_default_bg <- x.rgb_attr.background.Value
-            m_default_sp <- x.rgb_attr.special.Value
-            this.RaisePropertyChanged("BackgroundColor")
-        m_hlchange_ev.Trigger()
-
-    let setSemanticHighlightGroups grp =
-        m_semhl <- grp
-        // update popupmenu color
-        let [ nfg, nbg, _, _
-              sfg, sbg, _, _
-              scfg, scbg, _, _
-              _, bbg, _, _ ] = 
-            [
-                SemanticHighlightGroup.Pmenu
-                SemanticHighlightGroup.PmenuSel
-                SemanticHighlightGroup.PmenuSbar
-                SemanticHighlightGroup.VertSplit
-            ] 
-            |> List.map (m_semhl.TryFind >> Option.defaultValue 1 >> this.GetDrawAttrs)
-
-        m_popupmenu_vm.SetColors(nfg, nbg, sfg, sbg, scfg, scbg, bbg)
-
-    let setDefaultColors fg bg sp = 
-
-        let bg = 
-            if fg = bg && bg = sp then GetReverseColor bg
-            else bg
-
-        setHighlight {
-            id = 0
-            info = [||]
-            cterm_attr = RgbAttr.Empty
-            rgb_attr = { 
-                foreground = Some fg
-                background = Some bg
-                special = Some sp
-                reverse = false
-                italic = false
-                bold = false
-                underline = false
-                undercurl = false
-            }
-        }
-        trace "setDefaultColors: %A %A %A" fg bg sp
-
-=======
->>>>>>> 72cfe68c
     let clearBuffer () =
         m_gridbuffer <- Array2D.create m_gridsize.rows m_gridsize.cols GridBufferCell.empty
         // notify buffer update and size change
@@ -357,7 +283,7 @@
 
     let hlConfig(id) =
         if id = 0 then
-            this.RaisePropertyChanged("BackgroundBrush")
+            this.RaisePropertyChanged("BackgroundColor")
         markAllDirty()
 
     let pumConfig colors =
@@ -404,28 +330,7 @@
     member __.MarkAllDirty() = markAllDirty()
 
     member __.GetFontAttrs() =
-<<<<<<< HEAD
-        m_guifont, m_guifontwide, m_fontsize
-
-    member __.GetDrawAttrs hlid = 
-        let attrs = m_hi_defs.[hlid].rgb_attr
-
-        let mutable fg = Option.defaultValue m_default_fg attrs.foreground
-        let mutable bg = Option.defaultValue m_default_bg attrs.background
-        let mutable sp = Option.defaultValue m_default_sp attrs.special
-
-        if attrs.reverse then
-            fg <- GetReverseColor fg
-            bg <- GetReverseColor bg
-            sp <- GetReverseColor sp
-
-        if bg = m_default_bg && (States.background_composition = "acrylic" || States.background_composition = "blur") then
-            bg <- Avalonia.Media.Color(0uy, bg.R, bg.G, bg.B)
-        fg, bg, sp, attrs
-=======
         theme.guifont, theme.guifontwide, m_fontsize
->>>>>>> 72cfe68c
-
 
     member private __.initBuffer nrow ncol =
         m_gridsize <- { rows = nrow; cols = ncol }
@@ -519,13 +424,8 @@
         and set(v) =
             m_gridscale <- v
 
-<<<<<<< HEAD
     member __.BackgroundColor
-        with get(): Color = m_default_bg
-=======
-    member __.BackgroundBrush
-        with get(): SolidColorBrush = SolidColorBrush(theme.default_bg)
->>>>>>> 72cfe68c
+        with get(): Color = theme.default_bg
 
     member __.BufferHeight with get(): float = m_fb_h
     member __.BufferWidth  with get(): float = m_fb_w
