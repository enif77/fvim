{
  "profiles": {
    "fvim": {
      "commandName": "Project",
<<<<<<< HEAD
      "commandLineArgs": "--daemon"
=======
      "commandLineArgs": "--debug-multigrid"
>>>>>>> ce22e9e9
    },
    "norc": {
      "commandName": "Project",
      "commandLineArgs": "-u NORC"
    }
  }
}<|MERGE_RESOLUTION|>--- conflicted
+++ resolved
@@ -2,11 +2,7 @@
   "profiles": {
     "fvim": {
       "commandName": "Project",
-<<<<<<< HEAD
-      "commandLineArgs": "--daemon"
-=======
       "commandLineArgs": "--debug-multigrid"
->>>>>>> ce22e9e9
     },
     "norc": {
       "commandName": "Project",
