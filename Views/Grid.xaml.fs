﻿namespace FVim

open FVim.ui
open FVim.wcwidth
open FVim.def
open FVim.common

open ReactiveUI
open Avalonia
open Avalonia.Controls
open Avalonia.Markup.Xaml
open Avalonia.Threading
open Avalonia.Platform
open Avalonia.Media.Imaging
open Avalonia.VisualTree
open System
open FSharp.Control.Reactive
open Avalonia.Data
open Avalonia.Visuals.Media.Imaging

module private GridHelper =
  let inline trace vm fmt =
    let nr =
      if vm <> Unchecked.defaultof<_> then (vm :> IGridUI).Id.ToString() else "(no vm attached)"
    FVim.log.trace ("editor #" + nr) fmt

open GridHelper
open model
open Avalonia.Input.TextInput
open Avalonia.Input

type Grid() as this =
  inherit Canvas()

  static let ViewModelProperty = AvaloniaProperty.Register<Grid, GridViewModel>("ViewModel")
  static let GridIdProperty = AvaloniaProperty.Register<Grid, int>("GridId")
  static let RenderTickProperty = AvaloniaProperty.Register<Grid, int>("RenderTick")
  static let EnableImeProperty = AvaloniaProperty.Register<Grid, bool>("EnableIme")

  let mutable grid_fb: RenderTargetBitmap = null
  let mutable grid_dc: IDrawingContextImpl = null
  (*let mutable grid_fb_scroll: RenderTargetBitmap = null*)
  (*let mutable grid_dc_scroll: IDrawingContextImpl = null*)
  let mutable grid_scale: float = 1.0
  let mutable grid_vm: GridViewModel = Unchecked.defaultof<_>

<<<<<<< HEAD
  let mutable m_debug = states.ui_multigrid
  let mutable m_cursor: FVim.Cursor = Unchecked.defaultof<_>
=======
  //let mutable m_debug = states.ui_multigrid
  let mutable m_debug = false
>>>>>>> 21fe3fdf

  let ev_cursor_rect_changed = Event<EventHandler,EventArgs>()
  let ev_text_view_visual_changed = Event<EventHandler,EventArgs>()
  let ev_active_state_changed = Event<EventHandler,EventArgs>()

  // !Only call this if VisualRoot is attached
  let resizeFrameBuffer() =
    trace grid_vm "resizeFrameBuffer bufw=%A bufh=%A" grid_vm.BufferWidth grid_vm.BufferHeight
    grid_scale <- this.GetVisualRoot().RenderScaling
    if grid_fb <> null then 
      grid_fb.Dispose()
      grid_dc.Dispose()
      (*grid_fb_scroll.Dispose()*)
      (*grid_dc_scroll.Dispose()*)
    grid_fb <- AllocateFramebuffer (grid_vm.BufferWidth) (grid_vm.BufferHeight) grid_scale
    grid_dc <- grid_fb.CreateDrawingContext(null)
    (*grid_fb_scroll <- AllocateFramebuffer (grid_vm.BufferWidth) (grid_vm.BufferHeight) grid_scale*)
    (*grid_dc_scroll <- grid_fb_scroll.CreateDrawingContext(null)*)

  //-------------------------------------------------------------------------
  //           = The rounding error of the rendering system =
  //
  // Suppose our grid is arranged uniformly with the height of the font:
  //
  //   Y_line = row * H_font
  //
  // Here, row is an integer and H_font float. We then have line Y positions
  // as a sequence of incrementing floats: [ 0 * H_font; 1 * H_font; ... ]
  // Suppose the whole grid is rendered in one pass, the lines will be drawn
  // with coordinates:
  //
  //   [ {0Hf, 1Hf}; {1Hf, 2Hf}; {2Hf, 3Hf} ... ]
  //
  // Clearly this is overlapping. In a pixel-based coordinate system we simply
  // reduce the line height by one pixel. However now we are in a float co-
  // ordinate system.. The overlapped rectangles are drawn differently -- not
  // only that they don't overlap, they leave whitespace gaps in between!
  // To compensate, we have to manually do the rounding to snap the pixels...
  //-------------------------------------------------------------------------
  // like this:
  let rounding(pt: Point) =
    let px = pt * grid_scale
    Point(Math.Ceiling px.X, Math.Ceiling px.Y) / grid_scale

  let mutable _render_glyph_buf: uint[] = [||]
  let mutable _render_char_buf: char[] = [||]

  let drawBuffer (vm: GridViewModel) (ctx: IDrawingContextImpl) row col colend hlid (issym: bool) =

    if col = colend then () else

    let font, fontwide, fontsize = grid_vm.FontAttrs
    let fg, bg, sp, attrs = theme.GetDrawAttrs hlid
    let typeface = GetTypeface(vm.[row, col].text, attrs.italic, attrs.bold, font, fontwide)

    let glyph_type = wswidth vm.[row, colend - 1].text
    let nr_col =
      match glyph_type with
      | CharType.Wide
      | CharType.Nerd
      | CharType.Emoji -> colend - col + 1
      | _ -> colend - col
    let clip = 
      match glyph_type with
      | CharType.Nerd
      | CharType.Emoji -> true
      | _ -> issym

    let abs_r,abs_c = vm.AbsAnchor
    let topLeft = grid_vm.GetPoint (row + abs_r) (col + abs_c)
    let bottomRight = topLeft + grid_vm.GetPoint 1 nr_col
    let bg_region = Rect(topLeft, bottomRight)

    let txt =
      if nr_col > 1 && nr_col < 5 && issym && states.font_ligature then
        if _render_char_buf.Length < (colend - col) * 2 then
          _render_char_buf <- Array.zeroCreate ((colend - col) * 2)
        let mutable _len = 0
        for i = col to colend - 1 do
          Rune.feed(vm.[row, i].text, _render_char_buf, &_len)
        Shaped <| ReadOnlyMemory(_render_char_buf, 0, _len)
      else
        if _render_glyph_buf.Length < (colend - col) * 2 then
          _render_glyph_buf <- Array.zeroCreate ((colend - col)*2)
        let mutable _len = 0
        for i = col to colend - 1 do
          Rune.feed(vm.[row, i].text, _render_glyph_buf, &_len)

        Unshaped <| ReadOnlyMemory(_render_glyph_buf, 0, _len)

    try
        RenderText(ctx, bg_region, grid_scale, fg, bg, sp, attrs.underline, attrs.undercurl, txt, typeface, fontsize, clip)
    with ex -> trace vm "drawBuffer: %s" (ex.ToString())

  // assembles text from grid and draw onto the context.
  let drawBufferLine (vm: GridViewModel) (ctx: IDrawingContextImpl) y x0 xN =
    let xN = min xN vm.Cols
    let x0 = max x0 0
    let y = Math.Clamp(y, 0, (vm.Rows - 1))
    let mutable x': int = xN - 1
    let mutable wc: CharType = wswidth vm.[y, x'].text
    let mutable sym: bool = isProgrammingSymbol vm.[y, x'].text
    let mutable prev_hlid = vm.[y, x'].hlid
    let mutable nr_symbols = if sym then 1 else 0

    let mutable bold =
      let _, _, _, hl_attrs = theme.GetDrawAttrs prev_hlid
      hl_attrs.bold
    //  in each line we do backward rendering.
    //  the benefit is that the italic fonts won't be covered by later drawings
    for x = xN - 2 downto x0 do
      let current = vm.[y, x]
      let mytext = current.text
      //  !NOTE text shaping is slow. We only use shaping for
      //  a symbol-only span (for ligature drawing) with width > 1,
      //  That is, a single symbol will be merged into adjacent spans.
      let mysym = 
        let v = isProgrammingSymbol mytext
        if not v then
          nr_symbols <- 0
          false
        else
          nr_symbols <- nr_symbols + 1
          nr_symbols > 1
      let mywc = wswidth mytext
      //  !NOTE bold glyphs are generally wider than normal.
      //  Therefore, we have to break them into single glyphs
      //  to prevent overflow into later cells.
      let hlidchange = prev_hlid <> current.hlid
      if hlidchange || mywc <> wc || bold || sym <> mysym then
        //  If the span split is caused by symbols, we put [x+1]
        //  into the current span because nr_symbols has latched one rune.
        let prev_span = if mysym && not sym && mywc = wc && not bold && not hlidchange 
                        then x + 2 
                        else x + 1
        drawBuffer vm ctx y prev_span (x' + 1) prev_hlid sym
        x' <- prev_span - 1
        wc <- mywc
        sym <- mysym
        if hlidchange then
          prev_hlid <- current.hlid
          bold <-
            let _, _, _, hl_attrs = theme.GetDrawAttrs prev_hlid
            hl_attrs.bold
    drawBuffer vm ctx y x0 (x' + 1) prev_hlid sym

  let doWithDataContext fn =
    match this.DataContext with
    | :? GridViewModel as viewModel -> fn viewModel
    | _ -> Unchecked.defaultof<_>

  //let findChildEditor(vm: obj) = this.Children |> Seq.tryFind(fun x -> x.DataContext = vm)

  let onViewModelConnected(vm: GridViewModel) =
    grid_vm <- vm
    trace grid_vm "viewmodel connected"
    resizeFrameBuffer()
    vm.Watch
      [ Observable.merge (vm.ObservableForProperty(fun x -> x.BufferWidth))
          (vm.ObservableForProperty(fun x -> x.BufferHeight))
        |> Observable.subscribe(fun _ ->
             if this.GetVisualRoot() <> null then resizeFrameBuffer())

        Observable.interval(TimeSpan.FromMilliseconds 100.0)
        |> Observable.firstIf(fun _ -> this.IsInitialized && vm.Height > 0.0 && vm.Width > 0.0)
        |> Observable.subscribe(fun _ ->
             model.OnGridReady(vm :> IGridUI)
             if vm.Focusable then
               ignore <| Dispatcher.UIThread.InvokeAsync(this.Focus))

        this.GetObservable(RenderTickProperty).Subscribe(fun id -> 
          trace grid_vm "render tick %d" id
          this.InvalidateVisual())

<<<<<<< HEAD
        this.GetObservable(EnableImeProperty).Subscribe(fun _ -> 
            ev_active_state_changed.Trigger(this, EventArgs.Empty)
        )

        vm.ObservableForProperty(fun x -> x.IsFocused)
        |> Observable.subscribe(fun focused -> 
          if focused.Value && not this.IsFocused then 
            trace grid_vm "viewmodel ask to focus"
            this.Focus())

=======
>>>>>>> 21fe3fdf
        this.GotFocus.Subscribe(fun _ -> vm.IsFocused <- true)
        this.LostFocus.Subscribe(fun _ -> vm.IsFocused <- false)

      ]

  let subscribeAndHandleInput fn (ob: IObservable<#Avalonia.Interactivity.RoutedEventArgs>) =
    ob.Subscribe(fun e ->
      if not e.Handled then
        e.Handled <- true
        doWithDataContext(fn e))

  let drawDebug(dc: IDrawingContextImpl) =
    let txt = Media.FormattedText()
    txt.Text <- sprintf "Grid #%d, Z=%d" grid_vm.GridId this.ZIndex
    txt.Typeface <- Media.Typeface("Iosevka Slab")

    dc.DrawText(Media.Brushes.Tan, Point(10.0, 10.0), txt.PlatformImpl)
    dc.DrawText(Media.Brushes.Tan, Point(this.Bounds.Width - 60.0, 10.0), txt.PlatformImpl)
    dc.DrawText(Media.Brushes.Tan, Point(10.0, this.Bounds.Height - 60.0), txt.PlatformImpl)
    dc.DrawText(Media.Brushes.Tan, Point(this.Bounds.Width - 60.0, this.Bounds.Height - 60.0), txt.PlatformImpl)

    dc.DrawRectangle(null, Media.Pen(Media.Brushes.Red, 3.0), RoundedRect(this.Bounds.Translate(Vector(-this.Bounds.X, -this.Bounds.Y))))
    dc.DrawLine(Media.Pen(Media.Brushes.Red, 1.0), Point(0.0, 0.0), Point(this.Bounds.Width, this.Bounds.Height))
    dc.DrawLine(Media.Pen(Media.Brushes.Red, 1.0), Point(0.0, this.Bounds.Height), Point(this.Bounds.Width, 0.0))

  // prevent repetitive drawings
  let _drawnRegions = ResizeArray()
  let _drawVMs = ResizeArray()

  let rec scanDrawVMs (vm: GridViewModel) =
    if vm.Hidden then ()
    else
    _drawVMs.Add(vm)
    vm.ChildGrids |> Seq.iter scanDrawVMs

  let drawOps (vm: GridViewModel) = 
    let abs_r,abs_c = vm.AbsAnchor
    // if other grids tainted the region, mark it dirty
    let touched = _drawnRegions 
                  |> Seq.exists(fun(r,c,ce) -> 
                  abs_r <= r &&
                  r < abs_r + vm.Rows &&
                  not( abs_c >= ce || c >= abs_c + vm.Cols ))
    if touched then vm.MarkDirty()

    trace vm "drawOps: z=%d" vm.ZIndex

    if vm.Hidden then false
    elif vm.Dirty then
        trace vm "drawing whole grid"
        for row = 0 to vm.Rows - 1 do
            drawBufferLine vm grid_dc row 0 vm.Cols
            _drawnRegions.Add(row + abs_r, abs_c, vm.Cols + abs_c)
        true
    else
    // not tainted. can draw with my draw ops.
    let draw row col colend = 
      let covered = _drawnRegions |> Seq.exists(fun (r, c, ce) -> r = row + abs_r && c <= col + abs_c && ce >= colend + abs_c)
      if not covered then
        drawBufferLine vm grid_dc row col colend
        _drawnRegions.Add(row + abs_r, col + abs_c, colend + abs_c)
      else
        ()

    vm.DrawOps |> Seq.iter (
      function 
      | Scroll (top, bot, left, right, row, _col) ->
        let (t, l, b, r) = 
          if row > 0 then (top, left, bot - row, right)
          else (top - row, left, bot, right)
        for row = t to b - 1 do
          draw row l r
      | Put r -> 
        for row = r.row to r.row_end - 1 do
          draw row r.col r.col_end
    )
    vm.DrawOps.Count <> 0

  let m_gridComparer = GridViewModel.MakeGridComparer()

  do
    this.Watch
      [ this.GetObservable(Grid.DataContextProperty)
        |> Observable.ofType
        |> Observable.zip this.AttachedToVisualTree
        |> Observable.map snd
        |> Observable.subscribe onViewModelConnected

        this.Bind(Canvas.LeftProperty, Binding("X"))
        this.Bind(Canvas.TopProperty, Binding("Y"))

        rpc.register.watch "font" (fun () ->
          if grid_vm <> Unchecked.defaultof<_> then
            grid_vm.MarkDirty()
            this.InvalidateVisual())

        rpc.register.notify "EnableIme" (fun [| Bool(v) |] -> 
            this.EnableIme <- v)

        //  Input handling
        this.TextInput |> subscribeAndHandleInput(fun e vm -> vm.OnTextInput e)
        this.KeyDown |> subscribeAndHandleInput(fun e vm -> vm.OnKey e)
        this.PointerPressed |> subscribeAndHandleInput(fun e vm -> vm.OnMouseDown e this)
        this.PointerReleased |> subscribeAndHandleInput(fun e vm -> vm.OnMouseUp e this)
        this.PointerMoved |> subscribeAndHandleInput(fun e vm -> vm.OnMouseMove e this)
        this.PointerWheelChanged |> subscribeAndHandleInput(fun e vm -> vm.OnMouseWheel e this) 
      ]
    AvaloniaXamlLoader.Load(this)
#if HAS_IME_SUPPORT
  static do
    InputElement.TextInputMethodClientRequestedEvent.AddClassHandler<Grid>(fun grid e -> 
        e.Client <- grid) |> ignore
#endif

  override this.Render ctx =
    if isNull grid_fb then
      trace grid_vm "grid_fb is null"
    else
    grid_dc.PushClip(Rect this.Bounds.Size)
    let timer = System.Diagnostics.Stopwatch.StartNew()
    _drawnRegions.Clear()
    _drawVMs.Clear()
    scanDrawVMs grid_vm
    _drawVMs.Sort(m_gridComparer)
    let mutable drawn = false
    for vm in _drawVMs do
        let drawn' = drawOps vm
        drawn <- drawn || drawn'
    if m_debug then drawDebug grid_dc
    grid_dc.PopClip()

    grid_vm.MarkClean()

    let src_rect = Rect(0.0, 0.0, float grid_fb.PixelSize.Width, float grid_fb.PixelSize.Height)
    let tgt_rect = Rect(0.0, 0.0, grid_fb.Size.Width, grid_fb.Size.Height)

    ctx.DrawImage(grid_fb, src_rect, tgt_rect, BitmapInterpolationMode.Default)
    timer.Stop()
    if drawn then trace grid_vm "drawing end, time = %dms." timer.ElapsedMilliseconds
    else trace grid_vm "drawing end, nothing drawn."

  override this.MeasureOverride(size) =
    trace grid_vm "MeasureOverride: %A" size
    doWithDataContext(fun vm ->
      vm.RenderScale <- (this :> IVisual).GetVisualRoot().RenderScaling
      let sz =
        if vm.IsTopLevel then
          size
        // multigrid: size is top-down managed, which means that
        // the measurement of the view should be consistent with
        // the buffer size calculated from the viewmodel.
        else
          Size(vm.BufferWidth, vm.BufferHeight)
      vm.SetMeasuredSize sz
      sz)

  override this.OnInitialized() =
    m_cursor <- this.FindControl<FVim.Cursor>("cursor")
    this.Watch [
        m_cursor.ObservableForProperty(fun c -> c.Bounds)
        |> Observable.subscribe(fun _ -> 
            ev_cursor_rect_changed.Trigger(this, EventArgs.Empty))
    ]

  interface IViewFor<GridViewModel> with

    member this.ViewModel
      with get (): GridViewModel = this.GetValue(ViewModelProperty)
      and set (v: GridViewModel): unit = this.SetValue(ViewModelProperty, v) |> ignore

    member this.ViewModel
      with get (): obj = this.GetValue(ViewModelProperty) :> obj
      and set (v: obj): unit = this.SetValue(ViewModelProperty, v) |> ignore

#if HAS_IME_SUPPORT
  interface ITextInputMethodClient with
      member _.SupportsPreedit = false
      member _.SupportsSurroundingText = false
      member _.SetPreeditText(_) = raise (NotSupportedException())
      member _.SurroundingText = raise (NotSupportedException())
      member _.TextAfterCursor: string = raise (NotSupportedException())
      member _.TextBeforeCursor: string = raise (NotSupportedException())
      [<CLIEvent>] member _.SurroundingTextChanged: IEvent<EventHandler,EventArgs> = raise (NotSupportedException())

      member _.CursorRectangle: Rect = m_cursor.Bounds
      member _.TextViewVisual: IVisual = this :> IVisual
      member _.ActiveState = this.EnableIme
      [<CLIEvent>] member _.CursorRectangleChanged: IEvent<EventHandler,EventArgs> = ev_cursor_rect_changed.Publish
      [<CLIEvent>] member _.TextViewVisualChanged: IEvent<EventHandler,EventArgs> = ev_text_view_visual_changed.Publish
      [<CLIEvent>] member _.ActiveStateChanged: IEvent<EventHandler,EventArgs> = ev_active_state_changed.Publish
#endif

  member this.GridId
    with get () = this.GetValue(GridIdProperty)
    and set (v: int) = this.SetValue(GridIdProperty, v) |> ignore

  member this.RenderTick
    with get() = this.GetValue(RenderTickProperty)
    and  set(v) = this.SetValue(RenderTickProperty, v) |> ignore

  member this.EnableIme
    with get() = this.GetValue(EnableImeProperty)
    and set(v) = 
        this.SetValue(EnableImeProperty, v) |> ignore

  static member GetGridIdProp() = GridIdProperty<|MERGE_RESOLUTION|>--- conflicted
+++ resolved
@@ -44,13 +44,8 @@
   let mutable grid_scale: float = 1.0
   let mutable grid_vm: GridViewModel = Unchecked.defaultof<_>
 
-<<<<<<< HEAD
-  let mutable m_debug = states.ui_multigrid
   let mutable m_cursor: FVim.Cursor = Unchecked.defaultof<_>
-=======
-  //let mutable m_debug = states.ui_multigrid
   let mutable m_debug = false
->>>>>>> 21fe3fdf
 
   let ev_cursor_rect_changed = Event<EventHandler,EventArgs>()
   let ev_text_view_visual_changed = Event<EventHandler,EventArgs>()
@@ -225,19 +220,10 @@
           trace grid_vm "render tick %d" id
           this.InvalidateVisual())
 
-<<<<<<< HEAD
         this.GetObservable(EnableImeProperty).Subscribe(fun _ -> 
             ev_active_state_changed.Trigger(this, EventArgs.Empty)
         )
 
-        vm.ObservableForProperty(fun x -> x.IsFocused)
-        |> Observable.subscribe(fun focused -> 
-          if focused.Value && not this.IsFocused then 
-            trace grid_vm "viewmodel ask to focus"
-            this.Focus())
-
-=======
->>>>>>> 21fe3fdf
         this.GotFocus.Subscribe(fun _ -> vm.IsFocused <- true)
         this.LostFocus.Subscribe(fun _ -> vm.IsFocused <- false)
 
