--- conflicted
+++ resolved
@@ -17,334 +17,6 @@
 open System
 open System.Reflection
 
-<<<<<<< HEAD
-    /// Represents a grid in neovim
-    type IGridUI =
-        abstract Id: int
-        /// Number of rows
-        abstract GridHeight: int
-        /// Number of columns
-        abstract GridWidth: int
-        abstract Resized: IEvent<IGridUI>
-        abstract Input: IEvent<int*InputEvent>
-        abstract HasChildren: bool
-
-    open System.Runtime.InteropServices
-
-    let DefaultFont =
-        if RuntimeInformation.IsOSPlatform(OSPlatform.Windows) then "Consolas"
-        elif RuntimeInformation.IsOSPlatform(OSPlatform.Linux) then "Monospace"
-        elif RuntimeInformation.IsOSPlatform(OSPlatform.OSX)   then "Menlo"
-        else "Monospace"
-
-    let DefaultFontWide = 
-        if RuntimeInformation.IsOSPlatform(OSPlatform.Windows) then "DengXian"
-        elif RuntimeInformation.IsOSPlatform(OSPlatform.Linux) then "Noto Sans CJK SC"
-        elif RuntimeInformation.IsOSPlatform(OSPlatform.OSX)   then "Heiti SC"
-        else "Simsun"
-
-    let DefaultFontEmoji =
-        if RuntimeInformation.IsOSPlatform(OSPlatform.Windows) then "Segoe UI Emoji"
-        elif RuntimeInformation.IsOSPlatform(OSPlatform.Linux) then "Noto Color Emoji" // ?
-        elif RuntimeInformation.IsOSPlatform(OSPlatform.OSX)   then "Apple Color Emoji"
-        else "Noto Color Emoji"
-
-    let private nerd_typeface = SKTypeface.FromStream(Assembly.GetExecutingAssembly().GetManifestResourceStream("fvim.nerd.ttf"))
-    let private nerd_shaper = new SKShaper(nerd_typeface)
-    let private emoji_typeface = SKTypeface.FromFamilyName(DefaultFontEmoji)
-    let private emoji_shaper = new SKShaper(emoji_typeface)
-    let private fontcache = System.Collections.Generic.Dictionary<string*bool*bool, SKShaper*SKTypeface>()
-
-    let private InvalidateFontCache () =
-        List.ofSeq fontcache.Keys
-        |> List.iter (fun k ->
-            let (shaper,font) = fontcache.[k]
-            shaper.Dispose()
-            font.Dispose()
-            ignore(fontcache.Remove k)
-        )
-
-    ignore(States.Register.Watch "font" InvalidateFontCache)
-
-    let GetReverseColor (c: Color) =
-        let inv = UInt32.MaxValue - c.ToUint32()
-        Color.FromUInt32(inv ||| 0xFF000000u)
-
-    let GetTypeface(txt, italic, bold, font, wfont) =
-        let w = wswidth txt
-
-        let _get fname =
-            match fontcache.TryGetValue((fname, italic, bold)) with
-            | true, (shaper, typeface) -> (shaper, typeface)
-            | _ ->
-                trace "ui" "GetTypeface: allocating new typeface %s:%b:%b" fname italic bold
-                let weight   = if bold then States.font_weight_bold else States.font_weight_normal
-                let width    = SKFontStyleWidth.Normal
-                let slang    = if italic then SKFontStyleSlant.Italic else SKFontStyleSlant.Upright
-                let typeface = SKTypeface.FromFamilyName(fname, weight, width, slang)
-                let shaper   = new SKShaper(typeface)
-                fontcache.[(fname, italic, bold)] <- (shaper, typeface)
-                (shaper, typeface)
-
-        let wfont = if String.IsNullOrEmpty wfont then font else wfont
-
-        match w with
-        | CharType.Wide  -> _get wfont
-        | CharType.Powerline
-        | CharType.Nerd  -> (nerd_shaper, nerd_typeface)
-        | CharType.Emoji -> (emoji_shaper, emoji_typeface)
-        | _              -> _get font
-
-    let MeasureText (str: string, font: string, wfont: string, fontSize: float, scaling: float) =
-        use paint = new SKPaint()
-        paint.Typeface <- snd <| GetTypeface(str, false, false, font, wfont)
-        paint.TextSize <- single fontSize
-        paint.IsAntialias <- States.font_antialias
-        paint.IsAutohinted <- States.font_autohint
-        paint.IsLinearText <- false
-        paint.HintingLevel <- States.font_hintLevel
-        paint.LcdRenderText <- States.font_lcdrender
-        paint.SubpixelText <- States.font_subpixel
-        paint.TextAlign <- SKTextAlign.Left
-        paint.DeviceKerningEnabled <- false
-        paint.TextEncoding <- SKTextEncoding.Utf16
-
-        let mutable score = 999999999999.0
-        let mutable s = fontSize
-        let mutable w = 0.0
-        let mutable h = 0.0
-
-        let search (sizeStep: int) =
-            let s' = fontSize + float(sizeStep) * 0.01
-            paint.TextSize <- single s'
-
-            let w' = float(paint.MeasureText str)
-            let h'' = 
-                match States.font_lineheight with
-                | States.Absolute h' -> h'
-                | States.Default -> float paint.FontSpacing
-                | States.Add h' -> (float paint.FontSpacing) + h'
-            let h' = round(h'' * scaling) / scaling
-            let h' = max h' 1.0
-
-            // calculate score
-            let score' = 
-                abs(w' * scaling - round(w' * scaling)) +
-                abs(h' * scaling - round(h'' * scaling))
-
-            if score' < score then
-                score <- score'
-                w <- w'
-                h <- h'
-                s <- s'
-
-        if States.font_autosnap then [-50 .. 50] else [0] 
-        |> List.iter search
-
-        s, w, h
-         
-    let AllocateFramebuffer w h scale =
-        let pxsize        = PixelSize(int <| (w * scale), int <| (h * scale))
-        new RenderTargetBitmap(pxsize, Vector(96.0 * scale, 96.0 * scale))
-
-    let SetOpacity (paint: SKPaint) (opacity: float) =
-        paint.Color <- paint.Color.WithAlpha(byte <| opacity * 255.0)
-
-    let SetForegroundBrush(fgpaint: SKPaint, c: Color, fontFace: SKTypeface, fontSize: float) =
-        fgpaint.Color                <- c.ToSKColor()
-        fgpaint.Typeface             <- fontFace
-        fgpaint.TextSize             <- single fontSize
-        fgpaint.IsAntialias          <- States.font_antialias
-        fgpaint.IsAutohinted         <- States.font_autohint
-        fgpaint.IsLinearText         <- false
-        fgpaint.HintingLevel         <- States.font_hintLevel
-        fgpaint.LcdRenderText        <- States.font_lcdrender
-        fgpaint.SubpixelText         <- States.font_subpixel
-        fgpaint.TextAlign            <- SKTextAlign.Left
-        fgpaint.DeviceKerningEnabled <- false
-        fgpaint.TextEncoding         <- SKTextEncoding.Utf16
-        ()
-
-    let RenderText (ctx: IDrawingContextImpl, region: Rect, scale: float, fg: SKPaint, bg: SKPaint, sp: SKPaint, underline: bool, undercurl: bool, text: string, shaper: SKShaper ValueOption) =
-
-        //  don't clip all along. see #60
-
-        //  DrawText accepts the coordinate of the baseline.
-        //  h = [padding space 1] + above baseline | below baseline + [padding space 2]
-        let h = region.Bottom - region.Y
-        //  total_padding = padding space 1 + padding space 2
-        let total_padding = h - ((float fg.FontMetrics.Bottom - float fg.FontMetrics.Top) )
-        let baseline      = region.Y + ceil((total_padding / 2.0) - (float fg.FontMetrics.Top))
-        let region = region.WithY(region.Y + baseline - baseline)
-        (*printfn "scale=%A pad=%A base=%A region=%A" scale total_padding baseline region*)
-        let fontPos       = Point(region.X, baseline)
-
-        let skia = ctx :?> ISkiaDrawingContextImpl
-
-        //lol wat??
-        //fg.Shader <- SKShader.CreateCompose(SKShader.CreateColor(fg.Color), SKShader.CreatePerlinNoiseFractalNoise(0.1F, 0.1F, 1, 6.41613F))
-
-        // push clip and fill bg
-        if bg.Color.Alpha <> 0xFFuy then
-            let _clearColor = Avalonia.Media.Color(0uy, bg.Color.Red, bg.Color.Green, bg.Color.Blue)
-            skia.PushClip(region)
-            skia.Clear(_clearColor)
-            skia.PopClip()
-        skia.SkCanvas.DrawRect(region.ToSKRect(), bg)
-        if not <| String.IsNullOrWhiteSpace text then
-            if shaper.IsSome then
-                skia.SkCanvas.DrawShapedText(shaper.Value, text.TrimEnd(), single fontPos.X, single fontPos.Y, fg)
-            else 
-                skia.SkCanvas.DrawText(text.TrimEnd(), fontPos.ToSKPoint(), fg)
-
-
-        // Text bounding box drawing:
-        // --------------------------------------------------
-        if States.font_drawBounds then
-            let mutable bounds = SKRect()
-            let text = if String.IsNullOrEmpty text then " " else text
-            ignore <| fg.MeasureText(text, &bounds)
-            bounds.Left <- bounds.Left + single (fontPos.X)
-            bounds.Top <- bounds.Top + single (fontPos.Y)
-            bounds.Right <- bounds.Right + single (fontPos.X)
-            bounds.Bottom <- bounds.Bottom + single (fontPos.Y)
-            fg.Style <- SKPaintStyle.Stroke
-            skia.SkCanvas.DrawRect(bounds, fg)
-        // --------------------------------------------------
-
-        let sp_thickness = fg.FontMetrics.UnderlineThickness.GetValueOrDefault(1.0F)
-
-        if underline then
-            let underline_pos = fg.FontMetrics.UnderlinePosition.GetValueOrDefault()
-            let p1 = fontPos + Point(0.0, float <| underline_pos)
-            let p2 = p1 + Point(region.Width, 0.0)
-            sp.Style <- SKPaintStyle.Stroke
-            //sppaint.StrokeWidth <- sp_thickness
-            skia.SkCanvas.DrawLine(p1.ToSKPoint(), p2.ToSKPoint(), sp)
-
-        if undercurl then
-            let underline_pos  = fg.FontMetrics.UnderlinePosition.GetValueOrDefault()
-            let mutable px, py = single fontPos.X, single fontPos.Y 
-            py <- py + underline_pos
-            let qf             = 1.5F
-            let hf             = qf * 2.0F
-            let q3f            = qf * 3.0F
-            let ff             = qf * 4.0F
-            let r              = single region.Right
-            let py1            = py - 2.0f
-            let py2            = py + 2.0f
-            sp.Style <- SKPaintStyle.Stroke
-            sp.StrokeWidth <- sp_thickness
-            use path = new SKPath()
-            path.MoveTo(px, py)
-            while px < r do
-                path.LineTo(px,       py)
-                path.LineTo(px + qf,  py1)
-                path.LineTo(px + hf,  py)
-                path.LineTo(px + q3f, py2)
-                px <- px + ff
-            skia.SkCanvas.DrawPath(path , sp)
-
-        ctx.PopClip()
-
-    module internal win32 =
-        type AccentState =
-            | ACCENT_DISABLED = 0
-            | ACCENT_ENABLE_GRADIENT = 1
-            | ACCENT_ENABLE_TRANSPARENTGRADIENT = 2
-            | ACCENT_ENABLE_BLURBEHIND = 3
-            | ACCENT_ENABLE_ACRYLICBLURBEHIND = 4
-            | ACCENT_INVALID_STATE = 5
-
-        [<Struct>]
-        [<StructLayout(LayoutKind.Sequential)>]
-        type AccentPolicy =
-            {
-                AccentState: AccentState
-                AccentFlags: uint32
-                GradientColor: uint32
-                AnimationId: uint32
-            }
-
-        type WindowCompositionAttribute =
-            // ...
-            | WCA_ACCENT_POLICY = 19
-            // ...
-
-
-        [<Struct>]
-        [<StructLayout(LayoutKind.Sequential)>]
-        type WindowCompositionAttributeData =
-            {
-                Attribute: WindowCompositionAttribute
-                Data: nativeint
-                SizeOfData: int32
-            }
-
-        [<DllImport("user32.dll")>]
-        extern int SetWindowCompositionAttribute(nativeint hwnd, WindowCompositionAttributeData& data);
-
-    module internal osx =
-        [<DllImport("fvim-ext")>]
-        extern void vh_init();
-        [<DllImport("fvim-ext")>]
-        extern int32 vh_add_view(nativeint hwnd);
-
-    open win32
-    open osx
-
-    if RuntimeInformation.IsOSPlatform(OSPlatform.OSX) then
-        vh_init()
-
-    type WindowBackgroundComposition =
-        | SolidBackground of color: Color
-        | GaussianBlur of opacity: float * color: Color
-        | AdvancedBlur of opacity: float * color: Color
-
-    let SetWindowBackgroundComposition (win: Avalonia.Controls.Window) (composition: WindowBackgroundComposition)=
-
-        if RuntimeInformation.IsOSPlatform(OSPlatform.Windows) then
-            let flag, opacity, bgcolor = 
-                match composition with
-                | SolidBackground c -> 
-                    win.Background <- SolidColorBrush(c)
-                    AccentState.ACCENT_DISABLED, 0u, 0u
-                | GaussianBlur(op, c) ->
-                    let c = Color(byte(op * 255.0), c.R, c.G, c.B)
-                    win.Background <- SolidColorBrush(c)
-                    AccentState.ACCENT_ENABLE_BLURBEHIND, uint32(op * 255.0), 0u
-                | AdvancedBlur(op, c) ->
-                    win.Background <- Brushes.Transparent
-                    // RGB -> BGR
-                    let c = Color(0uy, c.B, c.G, c.R)
-                    AccentState.ACCENT_ENABLE_ACRYLICBLURBEHIND, uint32(op * 255.0), c.ToUint32()
-
-            let accent = 
-                { 
-                    AccentState = flag
-                    GradientColor = (opacity <<< 24) ||| (bgcolor &&& 0xFFFFFFu) 
-                    AccentFlags = 0u
-                    AnimationId = 0u
-                }
-            let accentStructSize = Marshal.SizeOf(accent);
-            let accentPtr = Marshal.AllocHGlobal(accentStructSize);
-            Marshal.StructureToPtr(accent, accentPtr, false);
-
-            let mutable data = { Attribute = WindowCompositionAttribute.WCA_ACCENT_POLICY; SizeOfData = accentStructSize; Data = accentPtr }
-            SetWindowCompositionAttribute(win.PlatformImpl.Handle.Handle, &data) |> ignore
-
-            Marshal.FreeHGlobal(accentPtr);
-        elif RuntimeInformation.IsOSPlatform(OSPlatform.OSX) then
-            match composition with
-            | SolidBackground c ->
-                win.Background <- SolidColorBrush(c)
-            | GaussianBlur(op, c)
-            | AdvancedBlur(op, c) ->
-                let c = Color(byte(op * 255.0), c.R, c.G, c.B)
-                win.Background <- SolidColorBrush(c)
-                ignore <| vh_add_view(win.PlatformImpl.Handle.Handle)
-            ()
-=======
 type InputEvent = 
 | Key          of mods: KeyModifiers * key: Key
 | MousePress   of mods: KeyModifiers * row: int * col: int * button: MouseButton * combo: int
@@ -591,11 +263,10 @@
 
 let RenderText (ctx: IDrawingContextImpl, region: Rect, scale: float, fg: SKPaint, bg: SKPaint, sp: SKPaint, underline: bool, undercurl: bool, text: string, shaper: SKShaper ValueOption) =
 
-    //  don't clip. see #60
-    //  ctx.PushClip(region)
+    //  don't clip all along. see #60
 
     //  DrawText accepts the coordinate of the baseline.
-
+    let region' = region
     let region = region.ToSKRect()
 
     let h = region.Bottom - region.Top
@@ -612,6 +283,12 @@
     //lol wat??
     //fg.Shader <- SKShader.CreateCompose(SKShader.CreateColor(fg.Color), SKShader.CreatePerlinNoiseFractalNoise(0.1F, 0.1F, 1, 6.41613F))
 
+    // push clip and fill bg
+    if bg.Color.Alpha <> 0xFFuy then
+        let _clearColor = Avalonia.Media.Color(0uy, bg.Color.Red, bg.Color.Green, bg.Color.Blue)
+        skia.PushClip region'
+        skia.Clear _clearColor
+        skia.PopClip ()
     skia.SkCanvas.DrawRect(region, bg)
     if not <| String.IsNullOrWhiteSpace text then
         if shaper.IsSome then
@@ -667,5 +344,101 @@
             px <- px + ff
         skia.SkCanvas.DrawPath(path , sp)
 
-    ctx.PopClip()
->>>>>>> 72cfe68c
+
+module internal win32 =
+    type AccentState =
+        | ACCENT_DISABLED = 0
+        | ACCENT_ENABLE_GRADIENT = 1
+        | ACCENT_ENABLE_TRANSPARENTGRADIENT = 2
+        | ACCENT_ENABLE_BLURBEHIND = 3
+        | ACCENT_ENABLE_ACRYLICBLURBEHIND = 4
+        | ACCENT_INVALID_STATE = 5
+
+    [<Struct>]
+    [<StructLayout(LayoutKind.Sequential)>]
+    type AccentPolicy =
+        {
+            AccentState: AccentState
+            AccentFlags: uint32
+            GradientColor: uint32
+            AnimationId: uint32
+        }
+
+    type WindowCompositionAttribute =
+        // ...
+        | WCA_ACCENT_POLICY = 19
+        // ...
+
+
+    [<Struct>]
+    [<StructLayout(LayoutKind.Sequential)>]
+    type WindowCompositionAttributeData =
+        {
+            Attribute: WindowCompositionAttribute
+            Data: nativeint
+            SizeOfData: int32
+        }
+
+    [<DllImport("user32.dll")>]
+    extern int SetWindowCompositionAttribute(nativeint hwnd, WindowCompositionAttributeData& data);
+
+module internal osx =
+    [<DllImport("fvim-ext")>]
+    extern void vh_init();
+    [<DllImport("fvim-ext")>]
+    extern int32 vh_add_view(nativeint hwnd);
+
+open win32
+open osx
+
+if RuntimeInformation.IsOSPlatform(OSPlatform.OSX) then
+    vh_init()
+
+type WindowBackgroundComposition =
+    | SolidBackground of color: Color
+    | GaussianBlur of opacity: float * color: Color
+    | AdvancedBlur of opacity: float * color: Color
+
+let SetWindowBackgroundComposition (win: Avalonia.Controls.Window) (composition: WindowBackgroundComposition)=
+
+    if RuntimeInformation.IsOSPlatform(OSPlatform.Windows) then
+        let flag, opacity, bgcolor = 
+            match composition with
+            | SolidBackground c -> 
+                win.Background <- SolidColorBrush(c)
+                AccentState.ACCENT_DISABLED, 0u, 0u
+            | GaussianBlur(op, c) ->
+                let c = Color(byte(op * 255.0), c.R, c.G, c.B)
+                win.Background <- SolidColorBrush(c)
+                AccentState.ACCENT_ENABLE_BLURBEHIND, uint32(op * 255.0), 0u
+            | AdvancedBlur(op, c) ->
+                win.Background <- Brushes.Transparent
+                // RGB -> BGR
+                let c = Color(0uy, c.B, c.G, c.R)
+                AccentState.ACCENT_ENABLE_ACRYLICBLURBEHIND, uint32(op * 255.0), c.ToUint32()
+
+        let accent = 
+            { 
+                AccentState = flag
+                GradientColor = (opacity <<< 24) ||| (bgcolor &&& 0xFFFFFFu) 
+                AccentFlags = 0u
+                AnimationId = 0u
+            }
+        let accentStructSize = Marshal.SizeOf(accent);
+        let accentPtr = Marshal.AllocHGlobal(accentStructSize);
+        Marshal.StructureToPtr(accent, accentPtr, false);
+
+        let mutable data = { Attribute = WindowCompositionAttribute.WCA_ACCENT_POLICY; SizeOfData = accentStructSize; Data = accentPtr }
+        SetWindowCompositionAttribute(win.PlatformImpl.Handle.Handle, &data) |> ignore
+
+        Marshal.FreeHGlobal(accentPtr);
+    elif RuntimeInformation.IsOSPlatform(OSPlatform.OSX) then
+        match composition with
+        | SolidBackground c ->
+            win.Background <- SolidColorBrush(c)
+        | GaussianBlur(op, c)
+        | AdvancedBlur(op, c) ->
+            let c = Color(byte(op * 255.0), c.R, c.G, c.B)
+            win.Background <- SolidColorBrush(c)
+            ignore <| vh_add_view(win.PlatformImpl.Handle.Handle)
+        ()
